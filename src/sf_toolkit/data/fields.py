from collections import defaultdict
import datetime
from enum import Flag, auto
import typing
import io
from pathlib import Path

from httpx._types import FileContent
T = typing.TypeVar("T")
U = typing.TypeVar("U")


class ReadOnlyAssignmentException(TypeError): ...


class SObjectFieldDescribe(typing.NamedTuple):
    """Represents metadata about a Salesforce SObject field"""

    name: str
    label: str
    type: str
    length: int = 0
    nillable: bool = False
    picklistValues: list[dict] = []
    referenceTo: list[str] = []
    relationshipName: str | None = None
    unique: bool = False
    updateable: bool = False
    createable: bool = False
    defaultValue: typing.Any = None
    externalId: bool = False
    autoNumber: bool = False
    calculated: bool = False
    caseSensitive: bool = False
    dependentPicklist: bool = False
    deprecatedAndHidden: bool = False
    displayLocationInDecimal: bool = False
    filterable: bool = False
    groupable: bool = False
    permissionable: bool = False
    restrictedPicklist: bool = False
    sortable: bool = False
    writeRequiresMasterRead: bool = False


class MultiPicklistValue(str):
    values: list[str]

    def __init__(self, source: str):
        self.values = source.split(";")

    def __str__(self):
        return ";".join(self.values)


class FieldFlag(Flag):
    nillable = auto()
    unique = auto()
    readonly = auto()
    case_sensitive = auto()
    updateable = auto()
    createable = auto()
    calculated = auto()
    filterable = auto()
    sortable = auto()
    groupable = auto()
    permissionable = auto()
    restricted_picklist = auto()
    display_location_in_decimal = auto()
    write_requires_master_read = auto()


class FieldConfigurableObject:
    _values: dict[str, typing.Any]
    _dirty_fields: set[str]
    _fields: typing.ClassVar[dict[str, "Field"]]
    _type_field_registry: typing.ClassVar[dict[type, dict[str, "Field"]]] = defaultdict(
        dict
    )

    def __init__(self):
        self._values = {}
        self._dirty_fields = set()

    def __init_subclass__(cls) -> None:
        cls._fields = cls._type_field_registry[cls]
        for parent in cls.__mro__:
            if parent_fields := getattr(parent, "_fields", None):
                for field, fieldtype in parent_fields.items():
                    if field not in cls._fields:
                        cls._fields[field] = fieldtype

    @classmethod
    def keys(cls) -> typing.Iterable[str]:
        assert hasattr(cls, "_fields"), (
            f"No Field definitions found for class {cls.__name__}"
        )
        return cls._fields.keys()

    @classmethod
    def query_fields(cls) -> list[str]:
        assert hasattr(cls, "_fields"), (
            f"No Field definitions found for class {cls.__name__}"
        )
        fields = list()
        for field, fieldtype in cls._fields.items():
            if isinstance(fieldtype, ReferenceField) and fieldtype._py_type:
                fields.extend(
                    [
                        field + "." + subfield
                        for subfield in fieldtype._py_type.query_fields()
                    ]
                )
            else:
                fields.append(field)
        return fields

    @property
    def dirty_fields(self) -> set[str]:
        return self._dirty_fields

    @dirty_fields.deleter
    def dirty_fields(self):
        self._dirty_fields = set()

    def serialize(self, only_changes: bool = False, all_fields: bool = False):
        assert not (only_changes and all_fields), (
            "Cannot serialize both only changes and all fields."
        )
        if all_fields:
            return {
                name: field.format(self._values.get(name, None))
                for name, field in self._fields.items()
            }

        if only_changes:
            return {
                name: field.format(value)
                for name, value in self._values.items()
                if (field := self._fields[name])
                and name in self.dirty_fields
                and FieldFlag.readonly not in field.flags
            }

        return {
            name: field.format(value)
            for name, value in self._values.items()
            if (field := self._fields[name])
            and FieldFlag.readonly not in field.flags
        }

    def __getitem__(self, name):
        if name not in self.keys():
            raise KeyError(f"Undefined field {name} on object {type(self)}")
        return getattr(self, name, None)

    def __setitem__(self, name, value):
        if name not in self.keys():
            raise KeyError(f"Undefined field {name} on object {type(self)}")
        setattr(self, name, value)


class Field(typing.Generic[T]):
    _py_type: type[T] | None = None
    flags: set[FieldFlag]

    def __init__(self, py_type: type[T], *flags: FieldFlag):
        self._py_type = py_type
        self.flags = set(flags)

    # Add descriptor protocol methods
    def __get__(self, obj: FieldConfigurableObject, objtype=None) -> T:
        if obj is None:
            return self
        return obj._values.get(self._name)  # type: ignore

    def __set__(self, obj: FieldConfigurableObject, value: typing.Any):
        value = self.revive(value)
        self.validate(value)
        if FieldFlag.readonly in self.flags and self._name in obj._values:
            raise ReadOnlyAssignmentException(
                f"Field {self._name} is readonly on object {self._owner.__name__}"
            )
        obj._values[self._name] = value
        obj.dirty_fields.add(self._name)

    def revive(self, value: typing.Any):
        return value

    def format(self, value: T) -> typing.Any:
        return value

    def __set_name__(self, cls: type[FieldConfigurableObject], name):
        self._owner = cls
        self._name = name
        cls._type_field_registry[cls][name] = self

    def __delete__(self, obj: FieldConfigurableObject):
        del obj._values[self._name]
        if hasattr(obj, "_dirty_fields"):
            obj._dirty_fields.discard(self._name)

    def validate(self, value):
        if value is None:
            return
        if self._py_type is not None and not isinstance(value, self._py_type):
            raise TypeError(
                f"Expected {self._py_type.__qualname__} for field {self._name} "
                f"on {self._owner.__name__}, got {type(value).__name__}"
            )


class RawField(Field[typing.Any]):
    """
    A Field that does no transformation or validation on the values passed to it.
    """

    def __init__(self, *flags: FieldFlag):
        super().__init__(type(None), *flags)

    def validate(self, value):
        return


class TextField(Field[str]):
    def __init__(self, *flags: FieldFlag):
        super().__init__(str, *flags)


class IdField(TextField):
    def validate(self, value):
        if value is None:
            return
        assert isinstance(value, str), (
            f" '{value}' is not a valid Salesforce Id. Expected a string."
        )
        assert len(value) in (15, 18), (
            f" '{value}' is not a valid Salesforce Id. Expected a string of length 15 or 18, found {len(value)}"
        )
        assert value.isalnum(), (
            f" '{value}' is not a valid Salesforce Id. Expected strictly alphanumeric characters."
        )


class PicklistField(TextField):
    _options_: list[str]

    def __init__(self, *flags: FieldFlag, options: list[str] | None = None):
        super().__init__(*flags)
        self._options_ = options or []

    def validate(self, value: str):
        if self._options_ and value not in self._options_:
            raise ValueError(
                f"Selection '{value}' is not in configured values for field {self._name}"
            )


class MultiPicklistField(Field[MultiPicklistValue]):
    _options_: list[str]

    def __init__(self, *flags: FieldFlag, options: list[str] | None = None):
        super().__init__(MultiPicklistValue, *flags)
        self._options_ = options or []

    def revive(self, value: str):
        return MultiPicklistValue(value)

    def validate(self, value: MultiPicklistValue):
        for item in value.values:
            if self._options_ and item not in self._options_:
                raise ValueError(
                    f"Selection '{item}' is not in configured values for {self._name}"
                )


class NumberField(Field[float]):
    def __init__(self, *flags: FieldFlag):
        super().__init__(float, *flags)


class IntField(Field[int]):
    def __init__(self, *flags: FieldFlag):
        super().__init__(int, *flags)


class CheckboxField(Field[bool]):
    def __init__(self, *flags: FieldFlag):
        super().__init__(bool, *flags)


class DateField(Field[datetime.date]):
    def __init__(self, *flags: FieldFlag):
        super().__init__(datetime.date, *flags)

    def revive(self, value: datetime.date | str):
        if isinstance(value, datetime.date):
            return value
        return datetime.date.fromisoformat(value)

    def format(self, value: datetime.date):
        return value.isoformat()


class TimeField(Field[datetime.time]):
    def __init__(self, *flags: FieldFlag):
        super().__init__(datetime.time, *flags)

    def format(self, value):
        return value.isoformat(timespec="milliseconds")


class DateTimeField(Field[datetime.datetime]):
    def __init__(self, *flags: FieldFlag):
        super().__init__(datetime.datetime, *flags)

    def revive(self, value: str):
        return datetime.datetime.fromisoformat(str(value))

    def format(self, value):
        if value.tzinfo is None:
            value = value.astimezone()
        return value.isoformat(timespec="milliseconds")


class ReferenceField(Field[T]):
    def revive(self, value):
        if value is None:
            return value
        assert self._py_type is not None
        if isinstance(value, self._py_type):
            return value
        if isinstance(value, dict):
            return self._py_type(**value)


class ListField(Field[list[T]]):
    _nested_type: type[T]

    def __init__(self, item_type: type[T], *flags: FieldFlag):
        self._nested_type = item_type
        super().__init__(list, *flags)

        try:
            global SObjectList
            # ensure SObjectList is imported at the time of SObject type/class definition
            SObjectList  # type: ignore
        except NameError:
            from .sobject import SObjectList

    def revive(self, value: list[dict | FieldConfigurableObject]):
        if value is None:
            return value
        if isinstance(value, SObjectList):  # type: ignore
            return value
        if isinstance(value, list):
            if issubclass(self._nested_type, FieldConfigurableObject):
                return SObjectList([self._nested_type(**item) for item in value])  # type: ignore
            return value
        if isinstance(value, dict):
            # assume the dict is a QueryResult-formatted dictionary
<<<<<<< HEAD
            if issubclass(self._nested_type, FieldConfigurableObject):
                return SObjectList(
                    [self._nested_type(**item) for item in value["records"]]
                )  # type: ignore
            return list(value.items())
=======
            return SObjectList([self._nested_type(**item) for item in value["records"]])  # type: ignore
>>>>>>> b55fcc61
        raise TypeError(
            f"Unexpected type {type(value)} for {type(self).__name__}[{self._nested_type.__name__}]"
        )

<<<<<<< HEAD
=======

class BlobData:
    """Class to represent blob data that will be uploaded to Salesforce"""
    _filepointer: io.IOBase | None = None
    def __init__(
        self,
        data: typing.Union[str, bytes, Path, io.IOBase],
        filename: str | None = None,
        content_type: str | None = None
    ):
        self.data = data
        self.filename = filename
        self.content_type = content_type

        # Determine filename if not provided
        if self.filename is None:
            if isinstance(data, Path):
                self.filename = data.name

        # Determine content type if not provided
        if self.content_type is None:
            if self.filename and '.' in self.filename:
                ext = self.filename.split('.')[-1].lower()
                if ext in ['pdf', 'doc', 'docx', 'xls', 'xlsx', 'ppt', 'pptx']:
                    self.content_type = f'application/{ext}'
                elif ext in ['jpg', 'jpeg', 'png', 'gif']:
                    self.content_type = f'image/{ext}'
                else:
                    self.content_type = 'application/octet-stream'
            else:
                self.content_type = 'application/octet-stream'

    def __enter__(self) -> FileContent:
        """Get the binary content of the blob data"""
        if isinstance(self.data, str):
            return self.data.encode('utf-8')
        elif isinstance(self.data, bytes):
            return self.data
        elif isinstance(self.data, Path):
            self._filepointer = self.data.open()
            with open(self.data, 'rb') as f:
                return f.read()
        elif isinstance(self.data, io.IOBase):
            # Reset the file pointer if it's a file object
            if hasattr(self.data, 'seek'):
                self.data.seek(0)
            return self.data.read()
        else:
            raise TypeError(f"Unsupported data type: {type(self.data)}")

    def __exit__(self, exc_type, exc_value, traceback):
        if self._filepointer:
            self._filepointer.close()


class BlobField(Field[BlobData]):
    """Field type for handling blob data in Salesforce"""

    def __init__(self, *flags: FieldFlag):
        super().__init__(BlobData, *flags)

    def revive(self, value):
        if value is None:
            return None
        if isinstance(value, BlobData):
            return value
        # Convert different input types to BlobData
        return BlobData(value)

    def format(self, value):
        # This is a special case - BlobFields are not included in the JSON payload
        # They are handled specially when uploading via multipart/form-data
        return None


    # Add descriptor protocol methods
    def __get__(self, obj: FieldConfigurableObject, objtype=None) -> BlobData:
        if obj is None:
            return self
        return getattr(obj, self._name + "_BlobData", None)  # type: ignore

    def __set__(self, obj: FieldConfigurableObject, value: typing.Any):
        value = self.revive(value)
        self.validate(value)
        if FieldFlag.readonly in self.flags and self._name in obj._values:
            raise ReadOnlyAssignmentException(
                f"Field {self._name} is readonly on object {self._owner.__name__}"
            )
        setattr(obj, self._name + "_BlobData", value)
        obj.dirty_fields.add(self._name)

>>>>>>> b55fcc61

FIELD_TYPE_LOOKUP: dict[str, type[Field]] = {
    "boolean": CheckboxField,
    "id": IdField,
    "string": TextField,
    "phone": TextField,
    "url": TextField,
    "email": TextField,
    "textarea": TextField,
    "picklist": TextField,
    "multipicklist": MultiPicklistField,
    "reference": ReferenceField,
    "currency": NumberField,
    "double": NumberField,
    "percent": NumberField,
    "int": NumberField,
    "date": DateField,
    "datetime": DateTimeField,
    "time": TimeField,
    "blob": BlobField,
    "base64": BlobField,
}<|MERGE_RESOLUTION|>--- conflicted
+++ resolved
@@ -359,21 +359,15 @@
             return value
         if isinstance(value, dict):
             # assume the dict is a QueryResult-formatted dictionary
-<<<<<<< HEAD
             if issubclass(self._nested_type, FieldConfigurableObject):
                 return SObjectList(
                     [self._nested_type(**item) for item in value["records"]]
                 )  # type: ignore
             return list(value.items())
-=======
-            return SObjectList([self._nested_type(**item) for item in value["records"]])  # type: ignore
->>>>>>> b55fcc61
         raise TypeError(
             f"Unexpected type {type(value)} for {type(self).__name__}[{self._nested_type.__name__}]"
         )
 
-<<<<<<< HEAD
-=======
 
 class BlobData:
     """Class to represent blob data that will be uploaded to Salesforce"""
@@ -465,7 +459,6 @@
         setattr(obj, self._name + "_BlobData", value)
         obj.dirty_fields.add(self._name)
 
->>>>>>> b55fcc61
 
 FIELD_TYPE_LOOKUP: dict[str, type[Field]] = {
     "boolean": CheckboxField,
